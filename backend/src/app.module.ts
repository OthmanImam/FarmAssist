import { Module } from '@nestjs/common';
import { AppController } from './app.controller';
import { AppService } from './app.service';
import { ConfigModule, ConfigService } from '@nestjs/config';
import { TypeOrmModule } from '@nestjs/typeorm';
import { UsersModule } from './users/users.module';
import { AuthModule } from './auth/auth.module';
import { WeatherModule } from './weather/weather.module';
import { ProcurementModule } from './procurement/procurement.module';
import { HealthModule } from './health/health.module';
import { UtilsModule } from './utils/utils.module';
import { APP_INTERCEPTOR } from '@nestjs/core';
import { HealthInterceptor } from './health/health.interceptor';
import { SuppliersModule } from './suppliers/suppliers.module';
import { UserPreferencesModule } from './user-preferences/user-preferences.module';
<<<<<<< HEAD
import { InventoryTrackingModule } from './inventory-stock/inventory-stock.module';
=======
import { PurchaseTrackingModule } from './purchase-tracking/purchase-tracking.module';
>>>>>>> e17dae9c

@Module({
  imports: [
    ConfigModule.forRoot({
      isGlobal: true,
    }),
    TypeOrmModule.forRootAsync({
      imports: [ConfigModule],
      inject: [ConfigService],
      useFactory: (configService: ConfigService) => ({
        type: 'postgres',
        database: configService.get('DATABASE_NAME'),
        password: configService.get('DATABASE_PASSWORD'),
        username: configService.get('DATABASE_USERNAME'),
        port: +configService.get('DATABASE_PORT'),
        host: configService.get('DATABASE_HOST'),
        autoLoadEntities: true,
        synchronize: true,
      }),
    }),
    UsersModule,
    AuthModule,
    WeatherModule,
    ProcurementModule,
    HealthModule,
    UtilsModule,
    SuppliersModule,
    UserPreferencesModule,
<<<<<<< HEAD
    InventoryTrackingModule
=======
    PurchaseTrackingModule,
>>>>>>> e17dae9c
  ],
  controllers: [AppController],
  providers: [
    AppService,
    {
      provide: APP_INTERCEPTOR,
      useClass: HealthInterceptor,
    },
  ],
})
export class AppModule {}<|MERGE_RESOLUTION|>--- conflicted
+++ resolved
@@ -13,11 +13,8 @@
 import { HealthInterceptor } from './health/health.interceptor';
 import { SuppliersModule } from './suppliers/suppliers.module';
 import { UserPreferencesModule } from './user-preferences/user-preferences.module';
-<<<<<<< HEAD
 import { InventoryTrackingModule } from './inventory-stock/inventory-stock.module';
-=======
 import { PurchaseTrackingModule } from './purchase-tracking/purchase-tracking.module';
->>>>>>> e17dae9c
 
 @Module({
   imports: [
@@ -46,11 +43,8 @@
     UtilsModule,
     SuppliersModule,
     UserPreferencesModule,
-<<<<<<< HEAD
     InventoryTrackingModule
-=======
     PurchaseTrackingModule,
->>>>>>> e17dae9c
   ],
   controllers: [AppController],
   providers: [
