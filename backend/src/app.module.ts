--- conflicted
+++ resolved
@@ -17,12 +17,9 @@
 import { PurchaseRecordingModule } from './purchase-tracking/purchase-tracking.module';
 
 import { AnimalFeedModule } from './animal-feed/animal-feed.module';
-<<<<<<< HEAD
 import { SoilTypeRegistryModule } from './soil-type-registry/soil-type-registry.module';
-=======
 import { InputPriceTrackerModule } from './input-price-tracker/input-price-tracker.module';
 import { EquipmentMarketplaceModule } from './equipment-marketplace/equipment-marketplace.module';
->>>>>>> 21efe82a
 
 @Module({
   imports: [
@@ -53,14 +50,11 @@
     UserPreferencesModule,
     InventoryTrackingModule,
     PurchaseRecordingModule,
-<<<<<<< HEAD
   AnimalFeedModule,
   SoilTypeRegistryModule,
-=======
     AnimalFeedModule,
     InputPriceTrackerModule,
     EquipmentMarketplaceModule,
->>>>>>> 21efe82a
   ],
   controllers: [AppController],
   providers: [
