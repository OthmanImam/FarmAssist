import { Module } from '@nestjs/common';
import { AppController } from './app.controller';
import { AppService } from './app.service';
import { ConfigModule, ConfigService } from '@nestjs/config';
import { TypeOrmModule } from '@nestjs/typeorm';
import { UsersModule } from './users/users.module';
import { AuthModule } from './auth/auth.module';
<<<<<<< HEAD
import { WeatherModule } from './weather/weather.module';
=======
import { ProcurementModule } from './procurement/procurement.module';
>>>>>>> 866ec383

@Module({
  imports: [
    ConfigModule.forRoot({
      isGlobal: true,
    }),
    TypeOrmModule.forRootAsync({
      imports: [ConfigModule],
      inject: [ConfigService],
      useFactory: (configService: ConfigService) => ({
        type: 'postgres',
        database: configService.get('DATABASE_NAME'),
        password: configService.get('DATABASE_PASSWORD'),
        username: configService.get('DATABASE_USERNAME'),
        port: +configService.get('DATABASE_PORT'),
        host: configService.get('DATABASE_HOST'),
        autoLoadEntities: true,
        synchronize: true,
      }),
    }),
    UsersModule,
    AuthModule,
<<<<<<< HEAD
    WeatherModule,
=======
    ProcurementModule,
>>>>>>> 866ec383
  ],
  controllers: [AppController],
  providers: [AppService],
})
export class AppModule {}<|MERGE_RESOLUTION|>--- conflicted
+++ resolved
@@ -5,11 +5,8 @@
 import { TypeOrmModule } from '@nestjs/typeorm';
 import { UsersModule } from './users/users.module';
 import { AuthModule } from './auth/auth.module';
-<<<<<<< HEAD
 import { WeatherModule } from './weather/weather.module';
-=======
 import { ProcurementModule } from './procurement/procurement.module';
->>>>>>> 866ec383
 
 @Module({
   imports: [
@@ -32,11 +29,8 @@
     }),
     UsersModule,
     AuthModule,
-<<<<<<< HEAD
     WeatherModule,
-=======
     ProcurementModule,
->>>>>>> 866ec383
   ],
   controllers: [AppController],
   providers: [AppService],
