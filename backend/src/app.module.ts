import { Module } from '@nestjs/common';
import { AppController } from './app.controller';
import { AppService } from './app.service';
import { ConfigModule, ConfigService } from '@nestjs/config';
import { TypeOrmModule } from '@nestjs/typeorm';
import { UsersModule } from './users/users.module';
import { AuthModule } from './auth/auth.module';
import { WeatherModule } from './weather/weather.module';
import { ProcurementModule } from './procurement/procurement.module';
import { HealthModule } from './health/health.module';
import { UtilsModule } from './utils/utils.module';
import { APP_INTERCEPTOR } from '@nestjs/core';
import { HealthInterceptor } from './health/health.interceptor';
import { SuppliersModule } from './suppliers/suppliers.module';

@Module({
  imports: [
    ConfigModule.forRoot({
      isGlobal: true,
    }),
    TypeOrmModule.forRootAsync({
      imports: [ConfigModule],
      inject: [ConfigService],
      useFactory: (configService: ConfigService) => ({
        type: 'postgres',
        database: configService.get('DATABASE_NAME'),
        password: configService.get('DATABASE_PASSWORD'),
        username: configService.get('DATABASE_USERNAME'),
        port: +configService.get('DATABASE_PORT'),
        host: configService.get('DATABASE_HOST'),
        autoLoadEntities: true,
        synchronize: true,
      }),
    }),
    UsersModule,
    AuthModule,
    WeatherModule,
    ProcurementModule,
    HealthModule,
<<<<<<< HEAD
    UtilsModule,
=======
    SuppliersModule,
>>>>>>> 751cafbf
  ],
  controllers: [AppController],
  providers: [
    AppService,
    {
      provide: APP_INTERCEPTOR,
      useClass: HealthInterceptor,
    },
  ],
})
export class AppModule {}<|MERGE_RESOLUTION|>--- conflicted
+++ resolved
@@ -37,11 +37,8 @@
     WeatherModule,
     ProcurementModule,
     HealthModule,
-<<<<<<< HEAD
     UtilsModule,
-=======
     SuppliersModule,
->>>>>>> 751cafbf
   ],
   controllers: [AppController],
   providers: [
